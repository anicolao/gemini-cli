--- conflicted
+++ resolved
@@ -4,12 +4,8 @@
  * SPDX-License-Identifier: Apache-2.0
  */
 
-<<<<<<< HEAD
 import type React from 'react';
-import { useState } from 'react';
-=======
-import React, { useCallback, useState } from 'react';
->>>>>>> c313c3de
+import { useCallback, useState } from 'react';
 import { Box, Text, useInput } from 'ink';
 import { Colors } from '../colors.js';
 import { themeManager, DEFAULT_THEME } from '../themes/theme-manager.js';
