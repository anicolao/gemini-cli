/**
 * @license
 * Copyright 2025 Google LLC
 * SPDX-License-Identifier: Apache-2.0
 */

<<<<<<< HEAD
import type { SlashCommand } from './types.js';
=======
import { uiTelemetryService } from '@google/gemini-cli-core';
import { CommandKind, SlashCommand } from './types.js';
>>>>>>> 7c3a8407

export const clearCommand: SlashCommand = {
  name: 'clear',
  description: 'clear the screen and conversation history',
  kind: CommandKind.BUILT_IN,
  action: async (context, _args) => {
    const geminiClient = context.services.config?.getGeminiClient();

    if (geminiClient) {
      context.ui.setDebugMessage('Clearing terminal and resetting chat.');
      // If resetChat fails, the exception will propagate and halt the command,
      // which is the correct behavior to signal a failure to the user.
      await geminiClient.resetChat();
    } else {
      context.ui.setDebugMessage('Clearing terminal.');
    }

    uiTelemetryService.resetLastPromptTokenCount();
    context.ui.clear();
  },
};<|MERGE_RESOLUTION|>--- conflicted
+++ resolved
@@ -4,12 +4,9 @@
  * SPDX-License-Identifier: Apache-2.0
  */
 
-<<<<<<< HEAD
+import { uiTelemetryService } from '@google/gemini-cli-core';
 import type { SlashCommand } from './types.js';
-=======
-import { uiTelemetryService } from '@google/gemini-cli-core';
-import { CommandKind, SlashCommand } from './types.js';
->>>>>>> 7c3a8407
+import { CommandKind } from './types.js';
 
 export const clearCommand: SlashCommand = {
   name: 'clear',
