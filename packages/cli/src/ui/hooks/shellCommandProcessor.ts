/**
 * @license
 * Copyright 2025 Google LLC
 * SPDX-License-Identifier: Apache-2.0
 */

import { spawn } from 'child_process';
import { TextDecoder } from 'util';
import {
  HistoryItemWithoutId,
  IndividualToolCallDisplay,
  ToolCallStatus,
} from '../types.js';
import { useCallback } from 'react';
<<<<<<< HEAD
import type { Config, GeminiClient } from '@google/gemini-cli-core';
import { type PartListUnion } from '@google/genai';
import { formatMemoryUsage } from '../utils/formatters.js';
import { isBinary } from '../utils/textUtils.js';
import type { UseHistoryManagerReturn } from './useHistoryManager.js';
=======
import {
  Config,
  GeminiClient,
  getCachedEncodingForBuffer,
} from '@google/gemini-cli-core';
import { type PartListUnion } from '@google/genai';
import { formatMemoryUsage } from '../utils/formatters.js';
import { isBinary } from '../utils/textUtils.js';
import { UseHistoryManagerReturn } from './useHistoryManager.js';
import { SHELL_COMMAND_NAME } from '../constants.js';
>>>>>>> 7c3a8407
import crypto from 'crypto';
import path from 'path';
import os from 'os';
import fs from 'fs';
import stripAnsi from 'strip-ansi';

const OUTPUT_UPDATE_INTERVAL_MS = 1000;
const MAX_OUTPUT_LENGTH = 10000;

/**
 * A structured result from a shell command execution.
 */
interface ShellExecutionResult {
  rawOutput: Buffer;
  output: string;
  exitCode: number | null;
  signal: NodeJS.Signals | null;
  error: Error | null;
  aborted: boolean;
}

/**
 * Executes a shell command using `spawn`, capturing all output and lifecycle events.
 * This is the single, unified implementation for shell execution.
 *
 * @param commandToExecute The exact command string to run.
 * @param cwd The working directory to execute the command in.
 * @param abortSignal An AbortSignal to terminate the process.
 * @param onOutputChunk A callback for streaming real-time output.
 * @param onDebugMessage A callback for logging debug information.
 * @returns A promise that resolves with the complete execution result.
 */
function executeShellCommand(
  commandToExecute: string,
  cwd: string,
  abortSignal: AbortSignal,
  onOutputChunk: (chunk: string) => void,
  onDebugMessage: (message: string) => void,
): Promise<ShellExecutionResult> {
  return new Promise((resolve) => {
    const isWindows = os.platform() === 'win32';
    const shell = isWindows ? 'cmd.exe' : 'bash';
    const shellArgs = isWindows
      ? ['/c', commandToExecute]
      : ['-c', commandToExecute];

    const child = spawn(shell, shellArgs, {
      cwd,
      stdio: ['ignore', 'pipe', 'pipe'],
      detached: !isWindows, // Use process groups on non-Windows for robust killing
    });

    // Use decoders to handle multi-byte characters safely (for streaming output).
    let stdoutDecoder: TextDecoder | null = null;
    let stderrDecoder: TextDecoder | null = null;

    let stdout = '';
    let stderr = '';
    const outputChunks: Buffer[] = [];
    let error: Error | null = null;
    let exited = false;

    let streamToUi = true;
    const MAX_SNIFF_SIZE = 4096;
    let sniffedBytes = 0;

    const handleOutput = (data: Buffer, stream: 'stdout' | 'stderr') => {
      if (!stdoutDecoder || !stderrDecoder) {
        const encoding = getCachedEncodingForBuffer(data);
        stdoutDecoder = new TextDecoder(encoding);
        stderrDecoder = new TextDecoder(encoding);
      }

      outputChunks.push(data);

      if (streamToUi && sniffedBytes < MAX_SNIFF_SIZE) {
        // Use a limited-size buffer for the check to avoid performance issues.
        const sniffBuffer = Buffer.concat(outputChunks.slice(0, 20));
        sniffedBytes = sniffBuffer.length;

        if (isBinary(sniffBuffer)) {
          streamToUi = false;
          // Overwrite any garbled text that may have streamed with a clear message.
          onOutputChunk('[Binary output detected. Halting stream...]');
        }
      }

      const decodedChunk =
        stream === 'stdout'
          ? stdoutDecoder.decode(data, { stream: true })
          : stderrDecoder.decode(data, { stream: true });
      if (stream === 'stdout') {
        stdout += stripAnsi(decodedChunk);
      } else {
        stderr += stripAnsi(decodedChunk);
      }

      if (!exited && streamToUi) {
        // Send only the new chunk to avoid re-rendering the whole output.
        const combinedOutput = stdout + (stderr ? `\n${stderr}` : '');
        onOutputChunk(combinedOutput);
      } else if (!exited && !streamToUi) {
        // Send progress updates for the binary stream
        const totalBytes = outputChunks.reduce(
          (sum, chunk) => sum + chunk.length,
          0,
        );
        onOutputChunk(
          `[Receiving binary output... ${formatMemoryUsage(totalBytes)} received]`,
        );
      }
    };

    child.stdout.on('data', (data) => handleOutput(data, 'stdout'));
    child.stderr.on('data', (data) => handleOutput(data, 'stderr'));
    child.on('error', (err) => {
      error = err;
    });

    const abortHandler = async () => {
      if (child.pid && !exited) {
        onDebugMessage(`Aborting shell command (PID: ${child.pid})`);
        if (isWindows) {
          spawn('taskkill', ['/pid', child.pid.toString(), '/f', '/t']);
        } else {
          try {
            // Kill the entire process group (negative PID).
            // SIGTERM first, then SIGKILL if it doesn't die.
            process.kill(-child.pid, 'SIGTERM');
            await new Promise((res) => setTimeout(res, 200));
            if (!exited) {
              process.kill(-child.pid, 'SIGKILL');
            }
          } catch (_e) {
            // Fall back to killing just the main process if group kill fails.
            if (!exited) child.kill('SIGKILL');
          }
        }
      }
    };

    abortSignal.addEventListener('abort', abortHandler, { once: true });

    child.on('exit', (code, signal) => {
      exited = true;
      abortSignal.removeEventListener('abort', abortHandler);

      // Handle any final bytes lingering in the decoders
      if (stdoutDecoder) {
        stdout += stdoutDecoder.decode();
      }
      if (stderrDecoder) {
        stderr += stderrDecoder.decode();
      }

      const finalBuffer = Buffer.concat(outputChunks);

      resolve({
        rawOutput: finalBuffer,
        output: stdout + (stderr ? `\n${stderr}` : ''),
        exitCode: code,
        signal,
        error,
        aborted: abortSignal.aborted,
      });
    });
  });
}

function addShellCommandToGeminiHistory(
  geminiClient: GeminiClient,
  rawQuery: string,
  resultText: string,
) {
  const modelContent =
    resultText.length > MAX_OUTPUT_LENGTH
      ? resultText.substring(0, MAX_OUTPUT_LENGTH) + '\n... (truncated)'
      : resultText;

  geminiClient.addHistory({
    role: 'user',
    parts: [
      {
        text: `I ran the following shell command:
\`\`\`sh
${rawQuery}
\`\`\`

This produced the following result:
\`\`\`
${modelContent}
\`\`\``,
      },
    ],
  });
}

/**
 * Hook to process shell commands.
 * Orchestrates command execution and updates history and agent context.
 */

export const useShellCommandProcessor = (
  addItemToHistory: UseHistoryManagerReturn['addItem'],
  setPendingHistoryItem: React.Dispatch<
    React.SetStateAction<HistoryItemWithoutId | null>
  >,
  onExec: (command: Promise<void>) => void,
  onDebugMessage: (message: string) => void,
  config: Config,
  geminiClient: GeminiClient,
) => {
  const handleShellCommand = useCallback(
    (rawQuery: PartListUnion, abortSignal: AbortSignal): boolean => {
      if (typeof rawQuery !== 'string' || rawQuery.trim() === '') {
        return false;
      }

      const userMessageTimestamp = Date.now();
      const callId = `shell-${userMessageTimestamp}`;
      addItemToHistory(
        { type: 'user_shell', text: rawQuery },
        userMessageTimestamp,
      );

      const isWindows = os.platform() === 'win32';
      const targetDir = config.getTargetDir();
      let commandToExecute = rawQuery;
      let pwdFilePath: string | undefined;

      // On non-windows, wrap the command to capture the final working directory.
      if (!isWindows) {
        let command = rawQuery.trim();
        const pwdFileName = `shell_pwd_${crypto.randomBytes(6).toString('hex')}.tmp`;
        pwdFilePath = path.join(os.tmpdir(), pwdFileName);
        // Ensure command ends with a separator before adding our own.
        if (!command.endsWith(';') && !command.endsWith('&')) {
          command += ';';
        }
        commandToExecute = `{ ${command} }; __code=$?; pwd > "${pwdFilePath}"; exit $__code`;
      }

      const execPromise = new Promise<void>((resolve) => {
        let lastUpdateTime = 0;

        const initialToolDisplay: IndividualToolCallDisplay = {
          callId,
          name: SHELL_COMMAND_NAME,
          description: rawQuery,
          status: ToolCallStatus.Executing,
          resultDisplay: '',
          confirmationDetails: undefined,
        };

        setPendingHistoryItem({
          type: 'tool_group',
          tools: [initialToolDisplay],
        });

        onDebugMessage(`Executing in ${targetDir}: ${commandToExecute}`);
        executeShellCommand(
          commandToExecute,
          targetDir,
          abortSignal,
          (streamedOutput) => {
            // Throttle pending UI updates to avoid excessive re-renders.
            if (Date.now() - lastUpdateTime > OUTPUT_UPDATE_INTERVAL_MS) {
              setPendingHistoryItem({
                type: 'tool_group',
                tools: [
                  { ...initialToolDisplay, resultDisplay: streamedOutput },
                ],
              });
              lastUpdateTime = Date.now();
            }
          },
          onDebugMessage,
        )
          .then((result) => {
            setPendingHistoryItem(null);

            let mainContent: string;

            if (isBinary(result.rawOutput)) {
              mainContent =
                '[Command produced binary output, which is not shown.]';
            } else {
              mainContent =
                result.output.trim() || '(Command produced no output)';
            }

            let finalOutput = mainContent;
            let finalStatus = ToolCallStatus.Success;

            if (result.error) {
              finalStatus = ToolCallStatus.Error;
              finalOutput = `${result.error.message}\n${finalOutput}`;
            } else if (result.aborted) {
              finalStatus = ToolCallStatus.Canceled;
              finalOutput = `Command was cancelled.\n${finalOutput}`;
            } else if (result.signal) {
              finalStatus = ToolCallStatus.Error;
              finalOutput = `Command terminated by signal: ${result.signal}.\n${finalOutput}`;
            } else if (result.exitCode !== 0) {
              finalStatus = ToolCallStatus.Error;
              finalOutput = `Command exited with code ${result.exitCode}.\n${finalOutput}`;
            }

            if (pwdFilePath && fs.existsSync(pwdFilePath)) {
              const finalPwd = fs.readFileSync(pwdFilePath, 'utf8').trim();
              if (finalPwd && finalPwd !== targetDir) {
                const warning = `WARNING: shell mode is stateless; the directory change to '${finalPwd}' will not persist.`;
                finalOutput = `${warning}\n\n${finalOutput}`;
              }
            }

            const finalToolDisplay: IndividualToolCallDisplay = {
              ...initialToolDisplay,
              status: finalStatus,
              resultDisplay: finalOutput,
            };

            // Add the complete, contextual result to the local UI history.
            addItemToHistory(
              {
                type: 'tool_group',
                tools: [finalToolDisplay],
              } as HistoryItemWithoutId,
              userMessageTimestamp,
            );

            // Add the same complete, contextual result to the LLM's history.
            addShellCommandToGeminiHistory(geminiClient, rawQuery, finalOutput);
          })
          .catch((err) => {
            setPendingHistoryItem(null);
            const errorMessage =
              err instanceof Error ? err.message : String(err);
            addItemToHistory(
              {
                type: 'error',
                text: `An unexpected error occurred: ${errorMessage}`,
              },
              userMessageTimestamp,
            );
          })
          .finally(() => {
            if (pwdFilePath && fs.existsSync(pwdFilePath)) {
              fs.unlinkSync(pwdFilePath);
            }
            resolve();
          });
      });

      onExec(execPromise);
      return true; // Command was initiated
    },
    [
      config,
      onDebugMessage,
      addItemToHistory,
      setPendingHistoryItem,
      onExec,
      geminiClient,
    ],
  );

  return { handleShellCommand };
};<|MERGE_RESOLUTION|>--- conflicted
+++ resolved
@@ -6,30 +6,24 @@
 
 import { spawn } from 'child_process';
 import { TextDecoder } from 'util';
+import type {
+  HistoryItemWithoutId,
+  IndividualToolCallDisplay} from '../types.js';
 import {
-  HistoryItemWithoutId,
-  IndividualToolCallDisplay,
   ToolCallStatus,
 } from '../types.js';
 import { useCallback } from 'react';
-<<<<<<< HEAD
-import type { Config, GeminiClient } from '@google/gemini-cli-core';
-import { type PartListUnion } from '@google/genai';
-import { formatMemoryUsage } from '../utils/formatters.js';
-import { isBinary } from '../utils/textUtils.js';
-import type { UseHistoryManagerReturn } from './useHistoryManager.js';
-=======
+import type {
+  Config,
+  GeminiClient} from '@google/gemini-cli-core';
 import {
-  Config,
-  GeminiClient,
   getCachedEncodingForBuffer,
 } from '@google/gemini-cli-core';
 import { type PartListUnion } from '@google/genai';
 import { formatMemoryUsage } from '../utils/formatters.js';
 import { isBinary } from '../utils/textUtils.js';
-import { UseHistoryManagerReturn } from './useHistoryManager.js';
+import type { UseHistoryManagerReturn } from './useHistoryManager.js';
 import { SHELL_COMMAND_NAME } from '../constants.js';
->>>>>>> 7c3a8407
 import crypto from 'crypto';
 import path from 'path';
 import os from 'os';
