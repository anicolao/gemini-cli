/**
 * @license
 * Copyright 2025 Google LLC
 * SPDX-License-Identifier: Apache-2.0
 */

import * as fs from 'fs';
import * as path from 'path';
import { homedir } from 'node:os';
import yargs from 'yargs/yargs';
import { hideBin } from 'yargs/helpers';
import process from 'node:process';
import { mcpCommand } from '../commands/mcp.js';
import {
  Config,
  loadServerHierarchicalMemory,
  setGeminiMdFilename as setServerGeminiMdFilename,
  getCurrentGeminiMdFilename,
  ApprovalMode,
  DEFAULT_GEMINI_MODEL,
  DEFAULT_GEMINI_EMBEDDING_MODEL,
  DEFAULT_MEMORY_FILE_FILTERING_OPTIONS,
  FileDiscoveryService,
  TelemetryTarget,
  FileFilteringOptions,
  ShellTool,
  EditTool,
  WriteFileTool,
  MCPServerConfig,
} from '@google/gemini-cli-core';
import { Settings } from './settings.js';

import { Extension, annotateActiveExtensions } from './extension.js';
import { getCliVersion } from '../utils/version.js';
import { loadSandboxConfig } from './sandboxConfig.js';
import { resolvePath } from '../utils/resolvePath.js';

// Simple console logger for now - replace with actual logger if available
const logger = {
  // eslint-disable-next-line @typescript-eslint/no-explicit-any
  debug: (...args: any[]) => console.debug('[DEBUG]', ...args),
  // eslint-disable-next-line @typescript-eslint/no-explicit-any
  warn: (...args: any[]) => console.warn('[WARN]', ...args),
  // eslint-disable-next-line @typescript-eslint/no-explicit-any
  error: (...args: any[]) => console.error('[ERROR]', ...args),
};

export interface CliArgs {
  model: string | undefined;
  sandbox: boolean | string | undefined;
  sandboxImage: string | undefined;
  debug: boolean | undefined;
  prompt: string | undefined;
  promptInteractive: string | undefined;
  allFiles: boolean | undefined;
  all_files: boolean | undefined;
  showMemoryUsage: boolean | undefined;
  show_memory_usage: boolean | undefined;
  yolo: boolean | undefined;
  telemetry: boolean | undefined;
  checkpointing: boolean | undefined;
  telemetryTarget: string | undefined;
  telemetryOtlpEndpoint: string | undefined;
  telemetryLogPrompts: boolean | undefined;
  telemetryOutfile: string | undefined;
  allowedMcpServerNames: string[] | undefined;
  experimentalAcp: boolean | undefined;
  extensions: string[] | undefined;
  listExtensions: boolean | undefined;
  ideModeFeature: boolean | undefined;
  proxy: string | undefined;
  includeDirectories: string[] | undefined;
  loadMemoryFromIncludeDirectories: boolean | undefined;
}

export async function parseArguments(): Promise<CliArgs> {
  const yargsInstance = yargs(hideBin(process.argv))
    .scriptName('gemini')
    .usage(
      'Usage: gemini [options] [command]\n\nGemini CLI - Launch an interactive CLI, use -p/--prompt for non-interactive mode',
    )
    .command('$0', 'Launch Gemini CLI', (yargsInstance) =>
      yargsInstance
        .option('model', {
          alias: 'm',
          type: 'string',
          description: `Model`,
          default: process.env.GEMINI_MODEL,
        })
        .option('prompt', {
          alias: 'p',
          type: 'string',
          description: 'Prompt. Appended to input on stdin (if any).',
        })
        .option('prompt-interactive', {
          alias: 'i',
          type: 'string',
          description:
            'Execute the provided prompt and continue in interactive mode',
        })
        .option('sandbox', {
          alias: 's',
          type: 'boolean',
          description: 'Run in sandbox?',
        })
        .option('sandbox-image', {
          type: 'string',
          description: 'Sandbox image URI.',
        })
        .option('debug', {
          alias: 'd',
          type: 'boolean',
          description: 'Run in debug mode?',
          default: false,
        })
        .option('all-files', {
          alias: ['a'],
          type: 'boolean',
          description: 'Include ALL files in context?',
          default: false,
        })
        .option('all_files', {
          type: 'boolean',
          description: 'Include ALL files in context?',
          default: false,
        })
        .deprecateOption(
          'all_files',
          'Use --all-files instead. We will be removing --all_files in the coming weeks.',
        )
        .option('show-memory-usage', {
          type: 'boolean',
          description: 'Show memory usage in status bar',
          default: false,
        })
        .option('show_memory_usage', {
          type: 'boolean',
          description: 'Show memory usage in status bar',
          default: false,
        })
        .deprecateOption(
          'show_memory_usage',
          'Use --show-memory-usage instead. We will be removing --show_memory_usage in the coming weeks.',
        )
        .option('yolo', {
          alias: 'y',
          type: 'boolean',
          description:
            'Automatically accept all actions (aka YOLO mode, see https://www.youtube.com/watch?v=xvFZjo5PgG0 for more details)?',
          default: false,
        })
        .option('telemetry', {
          type: 'boolean',
          description:
            'Enable telemetry? This flag specifically controls if telemetry is sent. Other --telemetry-* flags set specific values but do not enable telemetry on their own.',
        })
        .option('telemetry-target', {
          type: 'string',
          choices: ['local', 'gcp'],
          description:
            'Set the telemetry target (local or gcp). Overrides settings files.',
        })
        .option('telemetry-otlp-endpoint', {
          type: 'string',
          description:
            'Set the OTLP endpoint for telemetry. Overrides environment variables and settings files.',
        })
        .option('telemetry-log-prompts', {
          type: 'boolean',
          description:
            'Enable or disable logging of user prompts for telemetry. Overrides settings files.',
        })
        .option('telemetry-outfile', {
          type: 'string',
          description: 'Redirect all telemetry output to the specified file.',
        })
        .option('checkpointing', {
          alias: 'c',
          type: 'boolean',
          description: 'Enables checkpointing of file edits',
          default: false,
        })
        .option('experimental-acp', {
          type: 'boolean',
          description: 'Starts the agent in ACP mode',
        })
        .option('allowed-mcp-server-names', {
          type: 'array',
          string: true,
          description: 'Allowed MCP server names',
        })
        .option('extensions', {
          alias: 'e',
          type: 'array',
          string: true,
          description:
            'A list of extensions to use. If not provided, all extensions are used.',
        })
        .option('list-extensions', {
          alias: 'l',
          type: 'boolean',
          description: 'List all available extensions and exit.',
        })
        .option('ide-mode-feature', {
          type: 'boolean',
          description: 'Run in IDE mode?',
        })
        .option('proxy', {
          type: 'string',
          description:
            'Proxy for gemini client, like schema://user:password@host:port',
        })
        .option('include-directories', {
          type: 'array',
          string: true,
          description:
            'Additional directories to include in the workspace (comma-separated or multiple --include-directories)',
          coerce: (dirs: string[]) =>
            // Handle comma-separated values
            dirs.flatMap((dir) => dir.split(',').map((d) => d.trim())),
        })
        .option('load-memory-from-include-directories', {
          type: 'boolean',
          description:
            'If true, when refreshing memory, GEMINI.md files should be loaded from all directories that are added. If false, GEMINI.md files should only be loaded from the primary working directory.',
          default: false,
        })
        .check((argv) => {
          if (argv.prompt && argv.promptInteractive) {
            throw new Error(
              'Cannot use both --prompt (-p) and --prompt-interactive (-i) together',
            );
          }
          return true;
        }),
    )
    // Register MCP subcommands
    .command(mcpCommand)
    .version(await getCliVersion()) // This will enable the --version flag based on package.json
    .alias('v', 'version')
    .help()
    .alias('h', 'help')
    .strict()
    .demandCommand(0, 0); // Allow base command to run with no subcommands

  yargsInstance.wrap(yargsInstance.terminalWidth());
  const result = await yargsInstance.parse();

  // Handle case where MCP subcommands are executed - they should exit the process
  // and not return to main CLI logic
  if (result._.length > 0 && result._[0] === 'mcp') {
    // MCP commands handle their own execution and process exit
    process.exit(0);
  }

  // The import format is now only controlled by settings.memoryImportFormat
  // We no longer accept it as a CLI argument
  return result as unknown as CliArgs;
}

// This function is now a thin wrapper around the server's implementation.
// It's kept in the CLI for now as App.tsx directly calls it for memory refresh.
// TODO: Consider if App.tsx should get memory via a server call or if Config should refresh itself.
export async function loadHierarchicalGeminiMemory(
  currentWorkingDirectory: string,
  includeDirectoriesToReadGemini: readonly string[] = [],
  debugMode: boolean,
  fileService: FileDiscoveryService,
  settings: Settings,
  extensionContextFilePaths: string[] = [],
  memoryImportFormat: 'flat' | 'tree' = 'tree',
  fileFilteringOptions?: FileFilteringOptions,
): Promise<{ memoryContent: string; fileCount: number }> {
  // FIX: Use real, canonical paths for a reliable comparison to handle symlinks.
  const realCwd = fs.realpathSync(path.resolve(currentWorkingDirectory));
  const realHome = fs.realpathSync(path.resolve(homedir()));
  const isHomeDirectory = realCwd === realHome;

  // If it is the home directory, pass an empty string to the core memory
  // function to signal that it should skip the workspace search.
  const effectiveCwd = isHomeDirectory ? '' : currentWorkingDirectory;

  if (debugMode) {
    logger.debug(
      `CLI: Delegating hierarchical memory load to server for CWD: ${currentWorkingDirectory} (memoryImportFormat: ${memoryImportFormat})`,
    );
  }

  // Directly call the server function with the corrected path.
  return loadServerHierarchicalMemory(
    effectiveCwd,
    includeDirectoriesToReadGemini,
    debugMode,
    fileService,
    extensionContextFilePaths,
    memoryImportFormat,
    fileFilteringOptions,
    settings.memoryDiscoveryMaxDirs,
  );
}

export async function loadCliConfig(
  settings: Settings,
  extensions: Extension[],
  sessionId: string,
  argv: CliArgs,
): Promise<Config> {
  const debugMode =
    argv.debug ||
    [process.env.DEBUG, process.env.DEBUG_MODE].some(
      (v) => v === 'true' || v === '1',
    ) ||
    false;
  const memoryImportFormat = settings.memoryImportFormat || 'tree';

  const ideMode = settings.ideMode ?? false;
  const ideModeFeature =
    argv.ideModeFeature ?? settings.ideModeFeature ?? false;

  const folderTrustFeature = settings.folderTrustFeature ?? false;
  const folderTrustSetting = settings.folderTrust ?? false;
  const folderTrust = folderTrustFeature && folderTrustSetting;

  const allExtensions = annotateActiveExtensions(
    extensions,
    argv.extensions || [],
  );

  const activeExtensions = extensions.filter(
    (_, i) => allExtensions[i].isActive,
  );

  // Set the context filename in the server's memoryTool module BEFORE loading memory
  // TODO(b/343434939): This is a bit of a hack. The contextFileName should ideally be passed
  // directly to the Config constructor in core, and have core handle setGeminiMdFilename.
  // However, loadHierarchicalGeminiMemory is called *before* createServerConfig.
  if (settings.contextFileName) {
    setServerGeminiMdFilename(settings.contextFileName);
  } else {
    // Reset to default if not provided in settings.
    setServerGeminiMdFilename(getCurrentGeminiMdFilename());
  }

  const extensionContextFilePaths = activeExtensions.flatMap(
    (e) => e.contextFiles,
  );

  const fileService = new FileDiscoveryService(process.cwd());

  const fileFiltering = {
    ...DEFAULT_MEMORY_FILE_FILTERING_OPTIONS,
    ...settings.fileFiltering,
  };

  const includeDirectories = (settings.includeDirectories || [])
    .map(resolvePath)
    .concat((argv.includeDirectories || []).map(resolvePath));

  // Call the (now wrapper) loadHierarchicalGeminiMemory which calls the server's version
  const { memoryContent, fileCount } = await loadHierarchicalGeminiMemory(
    process.cwd(),
    settings.loadMemoryFromIncludeDirectories ? includeDirectories : [],
    debugMode,
    fileService,
    settings,
    extensionContextFilePaths,
    memoryImportFormat,
    fileFiltering,
  );

  let mcpServers = mergeMcpServers(settings, activeExtensions);
  const question = argv.promptInteractive || argv.prompt || '';
  const approvalMode =
    argv.yolo || false ? ApprovalMode.YOLO : ApprovalMode.DEFAULT;
  const interactive =
    !!argv.promptInteractive || (process.stdin.isTTY && question.length === 0);
  // In non-interactive and non-yolo mode, exclude interactive built in tools.
  const extraExcludes =
    !interactive && approvalMode !== ApprovalMode.YOLO
      ? [ShellTool.Name, EditTool.Name, WriteFileTool.Name]
      : undefined;

  const excludeTools = mergeExcludeTools(
    settings,
    activeExtensions,
    extraExcludes,
  );
  const blockedMcpServers: Array<{ name: string; extensionName: string }> = [];

  if (!argv.allowedMcpServerNames) {
    if (settings.allowMCPServers) {
      mcpServers = allowedMcpServers(
        mcpServers,
        settings.allowMCPServers,
        blockedMcpServers,
      );
    }

    if (settings.excludeMCPServers) {
      const excludedNames = new Set(settings.excludeMCPServers.filter(Boolean));
      if (excludedNames.size > 0) {
        mcpServers = Object.fromEntries(
          Object.entries(mcpServers).filter(([key]) => !excludedNames.has(key)),
        );
      }
    }
  }

  if (argv.allowedMcpServerNames) {
    mcpServers = allowedMcpServers(
      mcpServers,
      argv.allowedMcpServerNames,
      blockedMcpServers,
    );
  }

  const sandboxConfig = await loadSandboxConfig(settings, argv);

  return new Config({
    sessionId,
    embeddingModel: DEFAULT_GEMINI_EMBEDDING_MODEL,
    sandbox: sandboxConfig,
    targetDir: process.cwd(),
    includeDirectories,
    loadMemoryFromIncludeDirectories:
      argv.loadMemoryFromIncludeDirectories ||
      settings.loadMemoryFromIncludeDirectories ||
      false,
    debugMode,
    question,
    fullContext: argv.allFiles || argv.all_files || false,
    coreTools: settings.coreTools || undefined,
    excludeTools,
    toolDiscoveryCommand: settings.toolDiscoveryCommand,
    toolCallCommand: settings.toolCallCommand,
    mcpServerCommand: settings.mcpServerCommand,
    mcpServers,
    userMemory: memoryContent,
    geminiMdFileCount: fileCount,
    approvalMode,
    showMemoryUsage:
      argv.showMemoryUsage ||
      argv.show_memory_usage ||
      settings.showMemoryUsage ||
      false,
    accessibility: settings.accessibility,
    telemetry: {
      enabled: argv.telemetry ?? settings.telemetry?.enabled,
      target: (argv.telemetryTarget ??
        settings.telemetry?.target) as TelemetryTarget,
      otlpEndpoint:
        argv.telemetryOtlpEndpoint ??
        process.env.OTEL_EXPORTER_OTLP_ENDPOINT ??
        settings.telemetry?.otlpEndpoint,
      logPrompts: argv.telemetryLogPrompts ?? settings.telemetry?.logPrompts,
      outfile: argv.telemetryOutfile ?? settings.telemetry?.outfile,
    },
    usageStatisticsEnabled: settings.usageStatisticsEnabled ?? true,
    // Git-aware file filtering settings
    fileFiltering: {
      respectGitIgnore: settings.fileFiltering?.respectGitIgnore,
      respectGeminiIgnore: settings.fileFiltering?.respectGeminiIgnore,
      enableRecursiveFileSearch:
        settings.fileFiltering?.enableRecursiveFileSearch,
    },
    checkpointing: argv.checkpointing || settings.checkpointing?.enabled,
    proxy:
      argv.proxy ||
      process.env.HTTPS_PROXY ||
      process.env.https_proxy ||
      process.env.HTTP_PROXY ||
      process.env.http_proxy,
    cwd: process.cwd(),
    fileDiscoveryService: fileService,
    bugCommand: settings.bugCommand,
    model: argv.model || settings.model || DEFAULT_GEMINI_MODEL,
    extensionContextFilePaths,
    maxSessionTurns: settings.maxSessionTurns ?? -1,
    experimentalAcp: argv.experimentalAcp || false,
    listExtensions: argv.listExtensions || false,
    extensions: allExtensions,
    blockedMcpServers,
    noBrowser: !!process.env.NO_BROWSER,
    summarizeToolOutput: settings.summarizeToolOutput,
    ideMode,
    ideModeFeature,
    chatCompression: settings.chatCompression,
    folderTrustFeature,
<<<<<<< HEAD
    usePlanningTool: settings.usePlanningTool,
=======
    interactive,
    folderTrust,
>>>>>>> 3af4913e
  });
}

function allowedMcpServers(
  mcpServers: { [x: string]: MCPServerConfig },
  allowMCPServers: string[],
  blockedMcpServers: Array<{ name: string; extensionName: string }>,
) {
  const allowedNames = new Set(allowMCPServers.filter(Boolean));
  if (allowedNames.size > 0) {
    mcpServers = Object.fromEntries(
      Object.entries(mcpServers).filter(([key, server]) => {
        const isAllowed = allowedNames.has(key);
        if (!isAllowed) {
          blockedMcpServers.push({
            name: key,
            extensionName: server.extensionName || '',
          });
        }
        return isAllowed;
      }),
    );
  } else {
    blockedMcpServers.push(
      ...Object.entries(mcpServers).map(([key, server]) => ({
        name: key,
        extensionName: server.extensionName || '',
      })),
    );
    mcpServers = {};
  }
  return mcpServers;
}

function mergeMcpServers(settings: Settings, extensions: Extension[]) {
  const mcpServers = { ...(settings.mcpServers || {}) };
  for (const extension of extensions) {
    Object.entries(extension.config.mcpServers || {}).forEach(
      ([key, server]) => {
        if (mcpServers[key]) {
          logger.warn(
            `Skipping extension MCP config for server with key "${key}" as it already exists.`,
          );
          return;
        }
        mcpServers[key] = {
          ...server,
          extensionName: extension.config.name,
        };
      },
    );
  }
  return mcpServers;
}

function mergeExcludeTools(
  settings: Settings,
  extensions: Extension[],
  extraExcludes?: string[] | undefined,
): string[] {
  const allExcludeTools = new Set([
    ...(settings.excludeTools || []),
    ...(extraExcludes || []),
  ]);
  for (const extension of extensions) {
    for (const tool of extension.config.excludeTools || []) {
      allExcludeTools.add(tool);
    }
  }
  return [...allExcludeTools];
}<|MERGE_RESOLUTION|>--- conflicted
+++ resolved
@@ -486,12 +486,9 @@
     ideModeFeature,
     chatCompression: settings.chatCompression,
     folderTrustFeature,
-<<<<<<< HEAD
     usePlanningTool: settings.usePlanningTool,
-=======
     interactive,
     folderTrust,
->>>>>>> 3af4913e
   });
 }
 
