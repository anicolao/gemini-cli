--- conflicted
+++ resolved
@@ -7,7 +7,9 @@
 import yargs from 'yargs/yargs';
 import { hideBin } from 'yargs/helpers';
 import process from 'node:process';
-import type { TelemetryTarget } from '@google/gemini-cli-core';
+import type {
+  TelemetryTarget,
+  FileFilteringOptions} from '@google/gemini-cli-core';
 import {
   Config,
   loadServerHierarchicalMemory,
@@ -18,22 +20,13 @@
   DEFAULT_GEMINI_EMBEDDING_MODEL,
   DEFAULT_MEMORY_FILE_FILTERING_OPTIONS,
   FileDiscoveryService,
-<<<<<<< HEAD
-=======
-  TelemetryTarget,
-  FileFilteringOptions,
->>>>>>> 7c3a8407
   MCPServerConfig,
   IDE_SERVER_NAME,
 } from '@google/gemini-cli-core';
 import type { Settings } from './settings.js';
 
-<<<<<<< HEAD
-import type { Extension } from './extension.js';
-import { filterActiveExtensions } from './extension.js';
-=======
-import { Extension, annotateActiveExtensions } from './extension.js';
->>>>>>> 7c3a8407
+import type { Extension} from './extension.js';
+import { annotateActiveExtensions } from './extension.js';
 import { getCliVersion } from '../utils/version.js';
 import { loadSandboxConfig } from './sandboxConfig.js';
 
